--- conflicted
+++ resolved
@@ -116,50 +116,4 @@
 	[TestCase("6 is 5 ? true else false")]
 	public void ConditionalExpressionsAsPartOfOtherExpression(string code) =>
 		Assert.That(ParseExpression(code).ToString(), Is.EqualTo(code));
-<<<<<<< HEAD
-
-	[Test]
-	public void IfHasDifferentScopeThanMethod() =>
-		Assert.That(() => ParseExpression(
-				"if bla is 5",
-				"\tlet abc = \"abc\"",
-				"log.Write(abc)"),
-			Throws.InstanceOf<IdentifierNotFound>());
-
-	[Test]
-	public void ThenBlockWithTwoExpressions() =>
-		Assert.That(ParseExpression(
-				"if bla is 5",
-				"\tlet abc = \"abc\"",
-				"\tlog.Write(abc)"),
-			Is.EqualTo(new If(GetCondition(), CreateThenOrElseBlock())));
-
-	private Expression CreateThenOrElseBlock()
-	{
-		var expressions = new Expression[2];
-		var body = new Body(method);//.GetType(Base.None), expressions);
-		expressions[0] = new Assignment(body, "abc", new Text(method, "abc"));
-		var arguments = new Expression[] { new VariableCall("abc", body.FindVariableValue("abc")!) };
-		expressions[1] = new MethodCall(member.Type.GetMethod("Write", arguments), new MemberCall(null, member), arguments);
-		body.SetAndValidateExpressions(expressions, new Method.Line[2]);
-		return body;
-	}
-
-	[Test]
-	public void IfElseWithBlockThenAndElseExpressions()
-	{
-		var expression = ParseExpression("if bla is 5",
-			"\tlet abc = \"abc\"",
-			"\tlog.Write(abc)",
-			"else",
-			"\tlet abc = \"abc\"",
-			"\tlog.Write(abc)");
-		Assert.That(
-			expression,
-			Is.EqualTo(new If(GetCondition(), CreateThenOrElseBlock(), CreateThenOrElseBlock())));
-		Assert.That(((expression as If)?.Then as Body)!.Expressions.Count, Is.EqualTo(2));
-		Assert.That(((expression as If)?.OptionalElse as Body)!.Expressions.Count, Is.EqualTo(2));
-	}
-=======
->>>>>>> 236d272a
 }