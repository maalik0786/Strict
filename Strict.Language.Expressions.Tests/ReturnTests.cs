--- conflicted
+++ resolved
@@ -17,16 +17,11 @@
 	[Test]
 	public void ParseReturnNumber() =>
 		ParseAndCheckOutputMatchesInput(new[] { "if true", "\treturn 33", "0" },
-<<<<<<< HEAD
-			new If(new Boolean(method, true),
-				new Body(method, new List<Expression> { new Return(new Number(method, 33)) })));
-=======
 			new Body(method).SetExpressions(new Expression[]
 			{
 				new If(new Boolean(method, true), new Return(new Number(method, 33))),
 				new Number(method, 0)
 			}));
->>>>>>> 236d272a
 
 	[Test]
 	public void ReturnGetHashCode()
