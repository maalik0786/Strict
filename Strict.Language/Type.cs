--- conflicted
+++ resolved
@@ -193,11 +193,7 @@
 			base(type, type.lineNumber, "Missing methods: " + string.Join(", ", missingTraitMethods)) { }
 	}
 
-<<<<<<< HEAD
-	private List<string> GetAllMethodLines(string definitionLine)
-=======
 	private string[] GetAllMethodLines()
->>>>>>> 6d7af4b4
 	{
 		if (IsTrait && IsNextLineValidMethodBody())
 			throw new TypeHasNoMembersAndThusMustBeATraitWithoutMethodBodies(this);
@@ -205,13 +201,8 @@
 			throw new MethodMustBeImplementedInNonTraitType(this, lines[lineNumber]);
 		var methodLineNumber = lineNumber;
 		while (IsNextLineValidMethodBody())
-<<<<<<< HEAD
-			methodLines.Add(lines[++lineNumber]);
-		return methodLines;
-=======
 			lineNumber++;
 		return lines[methodLineNumber..(lineNumber + 1)];
->>>>>>> 6d7af4b4
 	}
 
 	private bool IsNextLineValidMethodBody()
