﻿using System.Collections.Generic;
using System;
using System.Runtime.CompilerServices;

[assembly: InternalsVisibleTo("Strict.Language.Expressions.Tests")]

namespace Strict.Language;

/// <summary>
/// Every method body is just an expression, which might contain multiple expressions, which are
/// all executed and then the final result is returned (all previous expressions must succeed).
/// Method parameters are in this context and can be used by any of the expressions nested here.
/// </summary>
public sealed class Body : Expression
{
	/// <summary>
	/// At construction time we only now the method we are in the if there is a parent Body we are in.
	/// While parsing each of the expressions we need to check for variables as defined below. This
	/// means the expressions list can't be done yet and needs this object to exist for scope parsing
	/// </summary>
	public Body(Method? method, int tabs = 0, Body? parent = null) : base(method?.ReturnType ?? null!)
	{
		Method = method!;
		Tabs = tabs;
		Parent = parent;
		parent?.children.Add(this);
	}

	public Body(Method method, IReadOnlyList<Expression> expressions) : base(expressions[0].ReturnType)
	{
		Method = method;
		Expressions = expressions;
	}

	public Method Method { get; }
	public int Tabs { get; }
	public Body? Parent { get; }
	//TODO: make private again
	public readonly List<Body> children = new();
	public Range LineRange { get; internal set; }
	public int ParsingLineNumber { get; set; }
	public string CurrentLine => Method.lines[ParsingLineNumber];

	public void PushNestedBody(Body child) //TODO: what?
	{
		if (Expressions.Count == 0)
			Expressions = new List<Expression>();
		((List<Expression>)Expressions).Add(child);
	}

	/// <summary>
	/// Called when actually needed and code needs to run, usually triggered by
	/// Method.GetBodyAndParseIfNeeded and child bodies inside. After parsing all
	/// expressions in this body, we will validate them all here. If there are multiple expressions,
	/// this body is returned, otherwise just a single expression is directly returned and the body
	/// is discarded. The last expression return type must match our (method or caller) return type.
	/// </summary>
	public Expression Parse()
	{
		//TODO: we should probably split test expressions from production expressions here!
		var expressions = new List<Expression>();
		for (ParsingLineNumber = LineRange.Start.Value; ParsingLineNumber < LineRange.End.Value;
			ParsingLineNumber++)
			expressions.Add(Method.ParseLine(this));
		SetExpressions(expressions);
		return Expressions.Count == 1
			? Expressions[0]
			: this;
	}

	internal Body SetExpressions(IReadOnlyList<Expression> expressions)
	{
		Expressions = expressions;
		if (Expressions.Count == 0)
			throw new SpanExtensions.EmptyInputIsNotAllowed();
		if (Parent != null || Expressions[^1].GetType().Name != "Return")
			return this;
		ParsingLineNumber--;
		throw new ReturnAsLastExpressionIsNotNeeded(this);
	}

	public IReadOnlyList<Expression> Expressions { get; private set; } = Array.Empty<Expression>();

	public sealed class ReturnAsLastExpressionIsNotNeeded : ParsingFailed
	{
		public ReturnAsLastExpressionIsNotNeeded(Body body) : base(body) { }
	}

	/// <summary>
	/// Dictionaries are slow and eats up a lot of memory, only created when needed.
	/// </summary>
	private Dictionary<string, Expression>? variables;

	public Body AddVariable(string name, Expression value)
	{
		variables ??= new Dictionary<string, Expression>(StringComparer.Ordinal);
		variables.Add(name, value);
		return this;
	}

	public Expression? FindVariableValue(ReadOnlySpan<char> searchFor)
	{
		if (variables != null)
			foreach (var (name, value) in variables)
				if (searchFor.Equals(name, StringComparison.Ordinal))
					return value;
		return Parent?.FindVariableValue(searchFor);
	}

<<<<<<< HEAD
	public override string ToString() => string.Join("\n\t", Expressions);
=======
	public override string ToString() => string.Join(Environment.NewLine, Expressions);
	public string GetLine(int lineNumber) => Method.lines[lineNumber];

	public Body? FindCurrentChild()
	{
		// ReSharper disable once ForCanBeConvertedToForeach
		for (var index = 0; index < children.Count; index++)
		{
			var child = children[index];
			if (child.LineRange.Start.Value <= ParsingLineNumber)
				continue;
			if (child.LineRange.Start.Value > ParsingLineNumber + 1)
				break;
			ParsingLineNumber += child.LineRange.End.Value - child.LineRange.Start.Value;
			return child;
		}
		return null;
	}
>>>>>>> 236d272a
}<|MERGE_RESOLUTION|>--- conflicted
+++ resolved
@@ -107,9 +107,6 @@
 		return Parent?.FindVariableValue(searchFor);
 	}
 
-<<<<<<< HEAD
-	public override string ToString() => string.Join("\n\t", Expressions);
-=======
 	public override string ToString() => string.Join(Environment.NewLine, Expressions);
 	public string GetLine(int lineNumber) => Method.lines[lineNumber];
 
@@ -128,5 +125,4 @@
 		}
 		return null;
 	}
->>>>>>> 236d272a
 }