--- conflicted
+++ resolved
@@ -162,11 +162,7 @@
 			Memory.Variables.Add("index", new Instance(Base.Number, 0));
 	}
 
-<<<<<<< HEAD
 	private void InitializeIterator(Instance iterableVariable)
-=======
-	private void InitializeIterator(RegisterStatement initLoopStatement, Instance iterableVariable)
->>>>>>> 97c31e7f
 	{
 		loopIterationNumber = GetLength(iterableVariable);
 		iteratorInitialized = true;
