--- conflicted
+++ resolved
@@ -210,14 +210,8 @@
 			"\t\t\ttextList = textList + value",
 			"\ttextList"
 		})]
-<<<<<<< HEAD
 	// ReSharper disable once TooManyArguments
 	public void ExecuteListBinaryOperations(string methodCall,
-=======
-	//ncrunch: no coverage start
-	[Ignore("TODO: Luka commit will fix this unit test")] //TODO: Fix it in Virtual machine
-	public void CompileListBinaryOperations(string methodCall,
->>>>>>> 97c31e7f
 		object expectedResult, string programName, params string[] code)
 	{
 		var statements = new ByteCodeGenerator(GenerateMethodCallFromSource(programName,
