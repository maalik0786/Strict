<<<<<<< HEAD
implement Generic
has elements Generics
=======
has anys
Length returns Number
	return anys.Length
>>>>>>> 7c548d8e
is(other) returns Boolean
	(1, 2) is (1, 2)
	(1, 2, 3) is not (1, 2)
	return elements is other.elements
+(other) returns List
	(1, 2, 3) + (4, 5) is (1, 2, 3, 4, 5)
	("Hello", "World") + (1, 2) is ("Hello", "World", "1", "2")
	("1", "2") + (3, 4) is ("1", "2", "3", "4")
	("1", "2") to Numbers + (3, 4) is ("1", "2", "3", "4")
	("3", "4") + (1, 2) to Text is ("3", "4", "(1, 2)")
	("3", "4") + (1, 2) to Texts is ("3", "4", "1", "2")
	(1, 2) + ("3", "4") to Numbers is (1, 2, 3, 4)
	(1 + 2) * 3 is not 1 + 2 * 3
	(("1", "2") + (3, 4)) to Numbers is (1, 2, 3, 4)
	3 + (4) is (3, 4)
	return elements + other.elements
+(addElement Generic) returns List
	(1, 2, 3) + 4 is (1, 2, 3, 4)
	("Hello", "World") + 5 is ("Hello", "World", "5")
	return elements + addElement
-(other) returns List
	(1, 2, 3) - (3) is (1, 2)
	return elements - other.elements
-(removeElement Generic) returns List
	(1, 2, 3) - 3 is (1, 2)
	(1, 2, 3) - 4 is (1, 2, 3)
	return elements - removeElements
/(other) returns List
	(2, 4, 6) / (2) is (1, 2, 3)
	(1, 2) / (2, 4) is (0.5, 0.5)
	(1) / (20, 10) is (0.05, 0.1)
	return elements / other.elements
/(divider Generic) returns List
	(2, 4, 6) / 2 is (1, 2, 3)
	(20, 10) / 1 is (0.05, 0.1)
	return elements / divider
*(other) returns List
	(1, 2) * (3, 5) is (3, 10)
	if Length is not other.Length
		error ListsHaveDifferentDimensions
	return elements * other.elements
*(multiplier Generic) returns List
	(1, 2) * 3 is (3, 6)
	return elements * multiplier
Sum returns Number
	(1, 2, 3).Sum is 6
	return for elements
		+ value to Number<|MERGE_RESOLUTION|>--- conflicted
+++ resolved
@@ -1,11 +1,7 @@
-<<<<<<< HEAD
 implement Generic
 has elements Generics
-=======
-has anys
 Length returns Number
-	return anys.Length
->>>>>>> 7c548d8e
+	return elements.Length
 is(other) returns Boolean
 	(1, 2) is (1, 2)
 	(1, 2, 3) is not (1, 2)
